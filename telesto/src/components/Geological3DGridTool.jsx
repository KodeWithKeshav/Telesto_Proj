import React, { useState, useRef, useEffect, useCallback, useMemo } from 'react';
import { Upload, Download, Play, Settings, Eye, EyeOff, RotateCw, Zap, FileText, Layers, Box, Grid, Info, Plus, Minus, ChevronDown, ChevronRight, Palette, Combine, Move3D, RotateCcw, ZoomIn, ZoomOut, Home, Save, Trash2, Copy, RefreshCw } from 'lucide-react';

const Geological3DGridTool = () => {
<<<<<<< HEAD
  console.log('Geological3DGridTool component starting...');
  
=======
  const [grids, setGrids] = useState([]);
  const [activeGridId, setActiveGridId] = useState(null);
  const [sidebarCollapsed, setSidebarCollapsed] = useState(false);
>>>>>>> 7fa1b4e7
  const [horizonData, setHorizonData] = useState([]);
  const [faultData, setFaultData] = useState([]);
  const [numLayers, setNumLayers] = useState(5);
  const [isGenerating, setIsGenerating] = useState(false);
  const [visualization, setVisualization] = useState(true);
  const [viewMode, setViewMode] = useState('blocks');
  const [showFaults, setShowFaults] = useState(true);
  const [showWells, setShowWells] = useState(true);
  const [colorScheme, setColorScheme] = useState('depth');
  const [pointColors, setPointColors] = useState({
    shallow: '#4ade80',
    deep: '#f59e0b',
    fault: '#ef4444',
    well: '#00ff00'
  });
  const canvasRef = useRef(null);
  const gizmoRef = useRef(null);
  const animationFrameRef = useRef(null);
  
  const [camera, setCamera] = useState({
    rotX: -20,
    rotY: 45,
    rotZ: 0,
    zoom: 1,
    panX: 0,
    panY: 0
  });
  
  const [isDragging, setIsDragging] = useState(false);
  const [dragMode, setDragMode] = useState(null); // 'rotate', 'pan', 'gizmo'
  const [lastMouse, setLastMouse] = useState({ x: 0, y: 0 });
  const [showColorPicker, setShowColorPicker] = useState(null);
  const [selectedGrids, setSelectedGrids] = useState(new Set());
  const [mergeDirection, setMergeDirection] = useState('vertical'); // 'vertical', 'horizontal'

<<<<<<< HEAD
  console.log('State initialized, setting up component...');

  // File upload handlers
  const parseCSVData = (csvText, type) => {
    const lines = csvText.trim().split('\n');
    const headers = lines[0].toLowerCase().split(',').map(h => h.trim());
    const points = [];
    
    for (let i = 1; i < lines.length; i++) {
      const values = lines[i].split(',').map(v => v.trim());
      if (values.length >= 3) {
        const point = {};
=======
  // Get current active grid
  const activeGrid = useMemo(() => {
    return grids.find(g => g.id === activeGridId);
  }, [grids, activeGridId]);

  // Enhanced file parsing with better error handling
  const parseCSVData = useCallback((csvText, type) => {
    try {
      const lines = csvText.trim().split('\n').filter(line => line.trim());
      if (lines.length < 2) throw new Error('File must contain headers and at least one data row');
      
      const headers = lines[0].toLowerCase().split(',').map(h => h.trim());
      const points = [];
      
      for (let i = 1; i < lines.length; i++) {
        const values = lines[i].split(',').map(v => v.trim());
        if (values.length < 3) continue;
>>>>>>> 7fa1b4e7
        
        const point = {};
        headers.forEach((header, idx) => {
          const value = parseFloat(values[idx]);
          if (!isNaN(value)) {
            if (header.includes('x') || header.includes('easting')) point.x = value;
            else if (header.includes('y') || header.includes('northing')) point.y = value;
            else if (header.includes('z') || header.includes('depth') || header.includes('elevation')) point.z = value;
            else if (header.includes('seg') || header.includes('fault')) point.segId = Math.floor(value);
          }
        });
        
        if (point.x !== undefined && point.y !== undefined && point.z !== undefined) {
          points.push(point);
        }
      }
      
      return points;
    } catch (error) {
      throw new Error(`CSV parsing failed: ${error.message}`);
    }
  }, []);

  // Enhanced file upload with progress
  const handleFileUpload = useCallback((event, dataType) => {
    const file = event.target.files[0];
    if (!file) return;
    
    const reader = new FileReader();
    reader.onload = (e) => {
      try {
        const text = e.target.result;
        const points = parseCSVData(text, dataType);
        
        if (points.length === 0) {
          alert('No valid data points found. Please check your file format.');
          return;
        }
        
        const newData = {
          name: file.name.replace('.csv', ''),
          points: points,
          color: `hsl(${Math.random() * 360}, 70%, 60%)`
        };
        
        if (dataType === 'horizon') {
          setHorizonData(prev => [...prev, newData]);
        } else if (dataType === 'fault') {
          setFaultData(prev => [...prev, newData]);
        }
      } catch (error) {
        alert(`Error: ${error.message}`);
      }
    };
    
    reader.onerror = () => {
      alert('Failed to read file. Please try again.');
    };
    
    reader.readAsText(file);
    event.target.value = '';
  }, [parseCSVData]);

  // Enhanced realistic data generators
  const generateRealisticHorizons = useCallback(() => {
    const topHorizon = [];
    const bottomHorizon = [];
    
    for (let x = 0; x <= 25; x++) {
      for (let y = 0; y <= 25; y++) {
        const realX = x * 40;
        const realY = y * 40;
        
        const topZ = 2000 + 
          Math.sin(x * 0.15) * 180 + 
          Math.cos(y * 0.12) * 120 +
          Math.sin(x * 0.08) * Math.cos(y * 0.06) * 100 +
          (Math.random() - 0.5) * 25;
        
        const bottomZ = topZ - 500 - 
          Math.sin(x * 0.2) * 150 - 
          Math.cos(y * 0.16) * 90 +
          (Math.random() - 0.5) * 35;
        
        topHorizon.push({ x: realX, y: realY, z: topZ });
        bottomHorizon.push({ x: realX, y: realY, z: bottomZ });
      }
    }
    
    setHorizonData([
      { name: 'Top Formation', points: topHorizon, color: pointColors.shallow },
      { name: 'Base Formation', points: bottomHorizon, color: pointColors.deep }
    ]);
  }, [pointColors]);

  const generateRealisticFaults = useCallback(() => {
    const fault1Points = [];
    const fault2Points = [];
    
    for (let y = 0; y <= 1000; y += 35) {
      for (let z = 1400; z <= 2300; z += 30) {
        const dip = 65 + Math.sin(z * 0.0015) * 20;
        const x = 450 + (z - 1400) * Math.tan(dip * Math.PI / 180) * 0.25;
        fault1Points.push({ x, y, z, segId: 1 });
      }
    }
    
    for (let x = 150; x <= 850; x += 40) {
      for (let z = 1500; z <= 2200; z += 35) {
        const y = 650 + Math.sin(x * 0.008) * 80;
        fault2Points.push({ x, y, z, segId: 2 });
      }
    }
    
    setFaultData([
      { name: 'Main Fault', points: fault1Points, color: pointColors.fault },
      { name: 'Secondary Fault', points: fault2Points, color: '#8b5cf6' }
    ]);
  }, [pointColors]);

  // Advanced interpolation with performance optimization
  const geologicalInterpolation = useCallback((x, y, points, method = 'idw') => {
    if (points.length === 0) return 0;
    
    const nearestPoints = points
      .map(p => ({
        ...p,
        distance: Math.sqrt((x - p.x) ** 2 + (y - p.y) ** 2)
      }))
      .sort((a, b) => a.distance - b.distance)
      .slice(0, Math.min(6, points.length));
    
    if (nearestPoints.length === 0) return 0;
    if (nearestPoints[0].distance < 1) return nearestPoints[0].z;
    
    let weightSum = 0;
    let valueSum = 0;
    
    nearestPoints.forEach(point => {
      const weight = 1 / Math.pow(Math.max(point.distance, 0.1), 2);
      weightSum += weight;
      valueSum += point.z * weight;
    });
    
    return weightSum > 0 ? valueSum / weightSum : nearestPoints[0].z;
  }, []);

  // Enhanced fault influence calculation
  const calculateAdvancedFaultInfluence = useCallback((x, y, z, faults, influenceRadius = 120) => {
    let totalInfluence = 0;
    let dominantFault = 0;
    let maxInfluence = 0;
    
    faults.forEach(fault => {
      fault.points.forEach(point => {
        const distance = Math.sqrt(
          (x - point.x) ** 2 + 
          (y - point.y) ** 2 + 
          (z - point.z) ** 2
        );
        
        if (distance < influenceRadius) {
          const influence = Math.exp(-distance / (influenceRadius * 0.25));
          totalInfluence += influence;
          
          if (influence > maxInfluence) {
            maxInfluence = influence;
            dominantFault = point.segId || 1;
          }
        }
      });
    });
    
    return {
      influence: Math.min(totalInfluence, 1),
      faultFlag: maxInfluence > 0.08 ? dominantFault : 0,
      displacement: totalInfluence * 60 * (Math.random() - 0.5)
    };
  }, []);

  // Optimized grid generation with Web Workers concept
  const generateGeologicalGrid = useCallback(async () => {
    if (horizonData.length < 2) {
      alert('Please provide at least two horizon surfaces (top and bottom)');
      return;
    }
    
    setIsGenerating(true);
    
    try {
      const topHorizon = horizonData[0].points;
      const bottomHorizon = horizonData[1].points;
      const grid = [];
      
      const allPoints = [...topHorizon, ...bottomHorizon];
      const bounds = {
        xMin: Math.min(...allPoints.map(p => p.x)),
        xMax: Math.max(...allPoints.map(p => p.x)),
        yMin: Math.min(...allPoints.map(p => p.y)),
        yMax: Math.max(...allPoints.map(p => p.y)),
        zMin: Math.min(...allPoints.map(p => p.z)),
        zMax: Math.max(...allPoints.map(p => p.z))
      };
      
      const gridSpacing = Math.min(
        (bounds.xMax - bounds.xMin) / 45,
        (bounds.yMax - bounds.yMin) / 45
      );
      
      let totalVolume = 0;
      let pointCount = 0;
      
      const totalSteps = Math.ceil((bounds.xMax - bounds.xMin) / gridSpacing) * 
                        Math.ceil((bounds.yMax - bounds.yMin) / gridSpacing);
      let currentStep = 0;
      
      for (let x = bounds.xMin; x <= bounds.xMax; x += gridSpacing) {
        for (let y = bounds.yMin; y <= bounds.yMax; y += gridSpacing) {
          currentStep++;
          
          if (currentStep % 50 === 0) {
            await new Promise(resolve => setTimeout(resolve, 1));
          }
          
          const topZ = geologicalInterpolation(x, y, topHorizon);
          const bottomZ = geologicalInterpolation(x, y, bottomHorizon);
          
          if (topZ <= bottomZ) continue;
          
          const thickness = topZ - bottomZ;
          const layerThickness = thickness / (numLayers + 1);
          
          for (let layerIdx = 0; layerIdx <= numLayers + 1; layerIdx++) {
            const layerRatio = layerIdx / (numLayers + 1);
            let z = bottomZ + layerRatio * thickness;
            
            const structuralDip = Math.sin(x * 0.0008) * Math.cos(y * 0.0006) * 12;
            z += structuralDip * layerRatio;
            
            const faultInfo = calculateAdvancedFaultInfluence(x, y, z, faultData);
            z += faultInfo.displacement;
            
            const cellVolume = gridSpacing * gridSpacing * layerThickness;
            const porosity = 0.12 + Math.random() * 0.18;
            const permeability = Math.pow(10, (Math.random() * 3.5) - 0.5);
            
            const isWellLocation = (Math.random() < 0.015 && 
                                  z > bottomZ + thickness * 0.75) ? 1 : 0;
            
            totalVolume += cellVolume;
            pointCount++;
            
            grid.push({
              x: Math.round(x * 100) / 100,
              y: Math.round(y * 100) / 100,
              z: Math.round(z * 100) / 100,
              layer: layerIdx,
              bulkVolume: Math.round(cellVolume * 100) / 100,
              faultFlag: faultInfo.faultFlag,
              wellPath: isWellLocation,
              porosity: Math.round(porosity * 1000) / 1000,
              permeability: Math.round(permeability * 100) / 100,
              structuralDip: Math.round(structuralDip * 10) / 10
            });
          }
        }
      }
      
      const newGrid = {
        id: Date.now().toString(),
        name: `Grid_${grids.length + 1}`,
        points: grid,
        totalVolume: Math.round(totalVolume),
        layerCount: numLayers + 2,
        pointCount: pointCount,
        bounds: bounds,
        timestamp: new Date(),
        horizons: horizonData.map(h => h.name).join(', '),
        faults: faultData.map(f => f.name).join(', ')
      };
      
      setGrids(prev => [...prev, newGrid]);
      setActiveGridId(newGrid.id);
      
    } catch (error) {
      console.error('Grid generation failed:', error);
      alert('Grid generation failed. Please check your input data.');
    } finally {
      setIsGenerating(false);
    }
  }, [horizonData, faultData, numLayers, geologicalInterpolation, calculateAdvancedFaultInfluence, grids.length]);

  // Grid combination functionality
  const canCombineGrids = useCallback((gridIds) => {
    if (gridIds.length < 2) return { canCombine: false, reason: 'Need at least 2 grids' };
    
    const selectedGridData = gridIds.map(id => grids.find(g => g.id === id));
    
    // Check bounds compatibility
    const firstBounds = selectedGridData[0].bounds;
    const tolerancePercent = 0.1; // 10% tolerance
    
    for (let i = 1; i < selectedGridData.length; i++) {
      const bounds = selectedGridData[i].bounds;
      const xTolerance = (firstBounds.xMax - firstBounds.xMin) * tolerancePercent;
      const yTolerance = (firstBounds.yMax - firstBounds.yMin) * tolerancePercent;
      
      if (Math.abs(bounds.xMin - firstBounds.xMin) > xTolerance ||
          Math.abs(bounds.xMax - firstBounds.xMax) > xTolerance ||
          Math.abs(bounds.yMin - firstBounds.yMin) > yTolerance ||
          Math.abs(bounds.yMax - firstBounds.yMax) > yTolerance) {
        return { 
          canCombine: false, 
          reason: `Grid ${i + 1} has incompatible spatial bounds` 
        };
      }
    }
    
    return { canCombine: true, reason: 'Compatible grids' };
  }, [grids]);

  // Enhanced grid combination with directional merging
  const combineGrids = useCallback(() => {
    const gridIds = Array.from(selectedGrids);
    const compatibility = canCombineGrids(gridIds);
    
    if (!compatibility.canCombine) {
      alert(`Cannot combine grids: ${compatibility.reason}`);
      return;
    }
    
    const selectedGridData = gridIds.map(id => grids.find(g => g.id === id));
    const combinedPoints = [];
    let totalVolume = 0;
    let totalPointCount = 0;
    
    // Calculate offsets based on merge direction - seamless for horizontal
    const calculateOffset = (index, bounds, allBounds) => {
      const separation = 50; // Gap for vertical stacking only
      
      if (mergeDirection === 'vertical') {
        return { x: 0, y: 0, z: index * separation };
      } else if (mergeDirection === 'horizontal') {
        // Calculate seamless X offset - place next grid exactly at the end of previous
        let xOffset = 0;
        for (let i = 0; i < index; i++) {
          const prevBounds = allBounds[i];
          const prevWidth = prevBounds.xMax - prevBounds.xMin;
          xOffset += prevWidth; // No separation - seamless join
        }
        return { x: xOffset, y: 0, z: 0 };
      }
      return { x: 0, y: 0, z: 0 };
    };
    
    // Get all grid bounds for horizontal positioning
    const allGridBounds = selectedGridData.map(grid => grid.bounds);
    
    // Get reference bounds from first grid
    const referenceBounds = selectedGridData[0].bounds;
    
    selectedGridData.forEach((grid, index) => {
      const offset = calculateOffset(index, grid.bounds, allGridBounds);
      const colorShift = index * 120;
      
      grid.points.forEach(point => {
        const blendedPoint = {
          ...point,
          x: point.x + offset.x,
          y: point.y + offset.y,
          z: point.z + offset.z,
          originalGrid: grid.name,
          combinedLayer: point.layer + (index * (grid.layerCount + 1)),
          gridIndex: index,
          sourceColor: `hsl(${(colorShift + (point.layer * 30)) % 360}, 70%, 60%)`,
          combinedPorosity: point.porosity * (1 + index * 0.1),
          combinedPermeability: point.permeability * (1 + index * 0.15),
          mergeWeight: 1 / (index + 1)
        };
        
        combinedPoints.push(blendedPoint);
      });
      
      totalVolume += grid.totalVolume;
      totalPointCount += grid.pointCount;
    });
    
    // Sort points for better rendering
    if (mergeDirection === 'vertical') {
      combinedPoints.sort((a, b) => a.z - b.z);
    } else {
      combinedPoints.sort((a, b) => a.x - b.x);
    }
    
    // Calculate enhanced combined bounds
    const combinedBounds = {
      xMin: Math.min(...combinedPoints.map(p => p.x)),
      xMax: Math.max(...combinedPoints.map(p => p.x)),
      yMin: Math.min(...combinedPoints.map(p => p.y)),
      yMax: Math.max(...combinedPoints.map(p => p.y)),
      zMin: Math.min(...combinedPoints.map(p => p.z)),
      zMax: Math.max(...combinedPoints.map(p => p.z))
    };
    
    const directionLabel = mergeDirection === 'vertical' ? 'V' : 'H';
    const combinedGrid = {
      id: Date.now().toString(),
      name: `${directionLabel}-Merged_${selectedGridData.map(g => g.name.split('_')[1] || g.name).join('+')}`,
      points: combinedPoints,
      totalVolume: totalVolume,
      layerCount: Math.max(...selectedGridData.map(g => g.layerCount)) * selectedGridData.length,
      pointCount: totalPointCount,
      bounds: combinedBounds,
      timestamp: new Date(),
      isCombined: true,
      sourceGrids: selectedGridData.map(g => g.name),
      mergeType: mergeDirection,
      mergeStats: {
        avgPorosity: combinedPoints.reduce((sum, p) => sum + (p.porosity || 0), 0) / combinedPoints.length,
        avgPermeability: combinedPoints.reduce((sum, p) => sum + (p.permeability || 0), 0) / combinedPoints.length,
        faultDensity: combinedPoints.filter(p => p.faultFlag > 0).length / combinedPoints.length,
        wellDensity: combinedPoints.filter(p => p.wellPath > 0).length / combinedPoints.length
      }
    };
    
    setGrids(prev => [...prev, combinedGrid]);
    setActiveGridId(combinedGrid.id);
    setSelectedGrids(new Set());
    
    const directionText = mergeDirection === 'vertical' ? 'stacked vertically' : 'arranged horizontally';
    alert(`Successfully merged ${selectedGridData.length} grids ${directionText}!\nNew grid "${combinedGrid.name}" created with ${combinedGrid.pointCount.toLocaleString()} points.`);
    
  }, [selectedGrids, grids, canCombineGrids, mergeDirection]);

  // 3D Gizmo Component
  const render3DGizmo = useCallback((ctx, centerX, centerY, size = 60) => {
    const gizmoX = centerX - 150;
    const gizmoY = centerY + 120;
    
    // Background circle
    ctx.fillStyle = 'rgba(0, 0, 0, 0.7)';
    ctx.beginPath();
    ctx.arc(gizmoX, gizmoY, size, 0, 2 * Math.PI);
    ctx.fill();
    
    ctx.strokeStyle = 'rgba(255, 255, 255, 0.3)';
    ctx.lineWidth = 1;
    ctx.stroke();
    
    // Calculate axis endpoints based on camera rotation
    const cosX = Math.cos(camera.rotX * Math.PI / 180);
    const sinX = Math.sin(camera.rotX * Math.PI / 180);
    const cosY = Math.cos(camera.rotY * Math.PI / 180);
    const sinY = Math.sin(camera.rotY * Math.PI / 180);
    
    // X axis (red)
    let xEnd = { x: size * 0.7, y: 0, z: 0 };
    let xRot = {
      x: xEnd.x * cosY + xEnd.z * sinY,
      y: xEnd.y * cosX - (xEnd.x * sinY - xEnd.z * cosY) * sinX,
      z: xEnd.y * sinX + (xEnd.x * sinY - xEnd.z * cosY) * cosX
    };
    
    ctx.strokeStyle = '#ef4444';
    ctx.lineWidth = 3;
    ctx.beginPath();
    ctx.moveTo(gizmoX, gizmoY);
    ctx.lineTo(gizmoX + xRot.x, gizmoY + xRot.y);
    ctx.stroke();
    
    // Y axis (green)
    let yEnd = { x: 0, y: size * 0.7, z: 0 };
    let yRot = {
      x: yEnd.x * cosY + yEnd.z * sinY,
      y: yEnd.y * cosX - (yEnd.x * sinY - yEnd.z * cosY) * sinX,
      z: yEnd.y * sinX + (yEnd.x * sinY - yEnd.z * cosY) * cosX
    };
    
    ctx.strokeStyle = '#22c55e';
    ctx.lineWidth = 3;
    ctx.beginPath();
    ctx.moveTo(gizmoX, gizmoY);
    ctx.lineTo(gizmoX + yRot.x, gizmoY + yRot.y);
    ctx.stroke();
    
    // Z axis (blue)
    let zEnd = { x: 0, y: 0, z: size * 0.7 };
    let zRot = {
      x: zEnd.x * cosY + zEnd.z * sinY,
      y: zEnd.y * cosX - (zEnd.x * sinY - zEnd.z * cosY) * sinX,
      z: zEnd.y * sinX + (zEnd.x * sinY - zEnd.z * cosY) * cosX
    };
    
    ctx.strokeStyle = '#3b82f6';
    ctx.lineWidth = 3;
    ctx.beginPath();
    ctx.moveTo(gizmoX, gizmoY);
    ctx.lineTo(gizmoX + zRot.x, gizmoY + zRot.y);
    ctx.stroke();
    
    // Store gizmo info for interaction
    return { center: { x: gizmoX, y: gizmoY }, radius: size };
  }, [camera]);

  // Enhanced 3D rendering with performance optimizations
  const renderAdvanced3D = useCallback(() => {
    if (!activeGrid || !canvasRef.current || !visualization) return;
    
    const canvas = canvasRef.current;
    const ctx = canvas.getContext('2d');
    const { width, height } = canvas;
    
    // Clear with gradient background
    ctx.clearRect(0, 0, width, height);
    const gradient = ctx.createRadialGradient(width/2, height/2, 0, width/2, height/2, Math.max(width, height));
    gradient.addColorStop(0, '#1e293b');
    gradient.addColorStop(1, '#0f172a');
    ctx.fillStyle = gradient;
    ctx.fillRect(0, 0, width, height);
    
    const centerX = width / 2 + camera.panX;
    const centerY = height / 2 + camera.panY;
    const scale = camera.zoom * Math.min(width, height) / 800;
    
    // Rotation matrices
    const cosX = Math.cos(camera.rotX * Math.PI / 180);
    const sinX = Math.sin(camera.rotX * Math.PI / 180);
    const cosY = Math.cos(camera.rotY * Math.PI / 180);
    const sinY = Math.sin(camera.rotY * Math.PI / 180);
    
    const project3D = (x, y, z) => {
      const bounds = activeGrid.bounds;
      const cx = (bounds.xMax + bounds.xMin) / 2;
      const cy = (bounds.yMax + bounds.yMin) / 2;
      const cz = (bounds.zMax + bounds.zMin) / 2;
      
      x -= cx; y -= cy; z -= cz;
      
      // Apply rotations
      let x1 = x;
      let y1 = y * cosX - z * sinX;
      let z1 = y * sinX + z * cosX;
      
      let x2 = x1 * cosY + z1 * sinY;
      let y2 = y1;
      let z2 = -x1 * sinY + z1 * cosY;
      
      return {
        x: centerX + x2 * scale,
        y: centerY + y2 * scale,
        z: z2
      };
    };
    
    // Performance optimization: improved culling with larger margins
    const maxPoints = 15000; // Increased limit
    const visiblePoints = activeGrid.points
      .map(point => ({
        ...point,
        projected: project3D(point.x, point.y, point.z)
      }))
      .filter(p => 
        p.projected.x >= -200 && p.projected.x < width + 200 &&
        p.projected.y >= -200 && p.projected.y < height + 200 &&
        p.projected.z > -5000 // Increased Z culling range
      )
      .sort((a, b) => b.projected.z - a.projected.z)
      .slice(0, maxPoints);
    
    // Render based on view mode
    if (viewMode === 'blocks') {
      renderOptimizedBlocks(ctx, visiblePoints);
    } else if (viewMode === 'wireframe') {
      renderOptimizedWireframe(ctx, visiblePoints);
    } else {
      renderOptimizedPoints(ctx, visiblePoints);
    }
    
    // Render 3D gizmo with proper canvas dimensions
    const gizmoInfo = render3DGizmo(ctx, width, height);
    gizmoRef.current = gizmoInfo;
    
  }, [activeGrid, camera, visualization, viewMode, showFaults, showWells, colorScheme, pointColors, render3DGizmo]);

  const getPointColor = useCallback((point) => {
    if (!showFaults && point.faultFlag > 0) return null;
    if (!showWells && point.wellPath) return null;
    
    // Special coloring for combined grids
    if (activeGrid?.isCombined && point.sourceColor) {
      if (point.wellPath && showWells) {
        return pointColors.well;
      } else if (point.faultFlag > 0 && showFaults) {
        const hue = (point.faultFlag * 60 + point.gridIndex * 120) % 360;
        return `hsl(${hue}, 80%, 60%)`;
      } else {
        // Use source grid color with some variation
        return point.sourceColor;
      }
    }
    
    if (point.wellPath && showWells) {
      return pointColors.well;
    } else if (point.faultFlag > 0 && showFaults) {
      const hue = (point.faultFlag * 60) % 360;
      return `hsl(${hue}, 80%, 60%)`;
    } else {
      switch (colorScheme) {
        case 'depth':
          const depthRatio = point.layer / (activeGrid.layerCount - 1);
          const hue = 240 - depthRatio * 60;
          const saturation = 70 + (point.porosity || 0.2) * 30;
          const lightness = 40 + depthRatio * 30;
          return `hsl(${hue}, ${saturation}%, ${lightness}%)`;
        case 'porosity':
          const porosityHue = 60 + (point.porosity || 0.2) * 240;
          return `hsl(${porosityHue}, 70%, 60%)`;
        case 'permeability':
          const permHue = Math.log10(point.permeability || 1) * 60 + 120;
          return `hsl(${Math.max(0, Math.min(360, permHue))}, 70%, 60%)`;
        default:
          return pointColors.shallow;
      }
    }
  }, [showFaults, showWells, pointColors, colorScheme, activeGrid]);

  const renderOptimizedBlocks = useCallback((ctx, points) => {
    const blockSize = Math.max(1, camera.zoom * 3);
    
    points.forEach(point => {
      const color = getPointColor(point);
      if (!color) return;
      
      const { projected } = point;
      const size = blockSize * (1 + projected.z * 0.00005);
      
      ctx.fillStyle = color;
      ctx.globalAlpha = 0.8;
      
      ctx.fillRect(
        projected.x - size/2, 
        projected.y - size/2, 
        size, 
        size
      );
      
      // Add subtle highlight
      ctx.fillStyle = 'rgba(255, 255, 255, 0.2)';
      ctx.fillRect(
        projected.x - size/2, 
        projected.y - size/2, 
        size/4, 
        size/4
      );
    });
    
    ctx.globalAlpha = 1;
  }, [camera.zoom, getPointColor]);

  const renderOptimizedWireframe = useCallback((ctx, points) => {
    ctx.strokeStyle = '#64748b';
    ctx.lineWidth = 0.5;
    ctx.globalAlpha = 0.4;
    
    const layerGroups = {};
    points.forEach(point => {
      if (!layerGroups[point.layer]) layerGroups[point.layer] = [];
      layerGroups[point.layer].push(point);
    });
    
    Object.values(layerGroups).forEach(layerPoints => {
      for (let i = 0; i < layerPoints.length - 1; i++) {
        const p1 = layerPoints[i].projected;
        const p2 = layerPoints[i + 1].projected;
        
        const distance = Math.sqrt((p1.x - p2.x) ** 2 + (p1.y - p2.y) ** 2);
        if (distance < 40) {
          ctx.beginPath();
          ctx.moveTo(p1.x, p1.y);
          ctx.lineTo(p2.x, p2.y);
          ctx.stroke();
        }
      }
    });
    
    ctx.globalAlpha = 1;
  }, []);

  const renderOptimizedPoints = useCallback((ctx, points) => {
    points.forEach(point => {
      const color = getPointColor(point);
      if (!color) return;
      
      const { projected } = point;
      const size = Math.max(1, 2 * (1 + projected.z * 0.00008));
      
      ctx.fillStyle = color;
      ctx.globalAlpha = 0.9;
      ctx.beginPath();
      ctx.arc(projected.x, projected.y, size, 0, 2 * Math.PI);
      ctx.fill();
    });
    
    ctx.globalAlpha = 1;
  }, [getPointColor]);

  // Enhanced mouse interaction handlers
  const handleMouseDown = useCallback((e) => {
    const rect = canvasRef.current.getBoundingClientRect();
    const mouseX = e.clientX - rect.left;
    const mouseY = e.clientY - rect.top;
    
    // Check if clicking on gizmo
    if (gizmoRef.current) {
      const { center, radius } = gizmoRef.current;
      const distToGizmo = Math.sqrt(
        (mouseX - center.x) ** 2 + (mouseY - center.y) ** 2
      );
      
      if (distToGizmo <= radius) {
        setDragMode('gizmo');
        setIsDragging(true);
        setLastMouse({ x: mouseX, y: mouseY });
        return;
      }
    }
    
    setIsDragging(true);
    setDragMode(e.shiftKey ? 'pan' : 'rotate');
    setLastMouse({ x: mouseX, y: mouseY });
  }, []);

  const handleMouseMove = useCallback((e) => {
    if (!isDragging) return;
    
    const rect = canvasRef.current.getBoundingClientRect();
    const currentMouse = {
      x: e.clientX - rect.left,
      y: e.clientY - rect.top
    };
    
    const deltaX = currentMouse.x - lastMouse.x;
    const deltaY = currentMouse.y - lastMouse.y;
    
    switch (dragMode) {
      case 'pan':
        setCamera(prev => ({
          ...prev,
          panX: prev.panX + deltaX,
          panY: prev.panY + deltaY
        }));
        break;
      case 'rotate':
      case 'gizmo':
        setCamera(prev => ({
          ...prev,
          rotY: prev.rotY + deltaX * 0.8,
          rotX: Math.max(-90, Math.min(90, prev.rotX - deltaY * 0.8))
        }));
        break;
    }
    
    setLastMouse(currentMouse);
  }, [isDragging, dragMode, lastMouse]);

  const handleMouseUp = useCallback(() => {
    setIsDragging(false);
    setDragMode(null);
  }, []);

  const handleWheel = useCallback((e) => {
    e.preventDefault();
    const zoomFactor = e.deltaY > 0 ? 0.85 : 1.18;
    setCamera(prev => ({
      ...prev,
      zoom: Math.max(0.1, Math.min(8, prev.zoom * zoomFactor))
    }));
  }, []);

  // Animation loop with RAF
  useEffect(() => {
    const animate = () => {
      renderAdvanced3D();
      animationFrameRef.current = requestAnimationFrame(animate);
    };
    
    if (visualization && activeGrid) {
      animate();
    }
    
    return () => {
      if (animationFrameRef.current) {
        cancelAnimationFrame(animationFrameRef.current);
      }
    };
  }, [renderAdvanced3D, visualization, activeGrid]);

  // Enhanced export functionality
  const exportEnhancedGrid = useCallback(() => {
    if (!activeGrid) {
      alert('No active grid to export');
      return;
    }
    
    const headers = [
      'X', 'Y', 'Z', 'Layer', 'BulkVolume', 'FaultFlag', 'WellPath',
      'Porosity', 'Permeability', 'StructuralDip', 'GridID', 'Timestamp'
    ];
    
    const csvContent = [
      headers.join(','),
      ...activeGrid.points.map(point => 
        `${point.x},${point.y},${point.z},${point.layer},${point.bulkVolume},${point.faultFlag},${point.wellPath},${point.porosity || 0},${point.permeability || 0},${point.structuralDip || 0},${activeGrid.id},${activeGrid.timestamp.toISOString()}`
      )
    ].join('\n');
    
    const blob = new Blob([csvContent], { type: 'text/csv' });
    const url = URL.createObjectURL(blob);
    const link = document.createElement('a');
    link.href = url;
    link.download = `geological_3d_grid_${activeGrid.name}_${new Date().toISOString().split('T')[0]}.csv`;
    link.click();
    URL.revokeObjectURL(url);
  }, [activeGrid]);

  // Color picker component
  const ColorPicker = ({ colorKey, currentColor, onChange, onClose }) => (
    <div className="absolute z-50 bg-slate-700 rounded-lg p-4 shadow-2xl border border-slate-600">
      <div className="flex items-center justify-between mb-3">
        <h4 className="font-medium text-white">Pick Color</h4>
        <button onClick={onClose} className="text-slate-400 hover:text-white">×</button>
      </div>
      <input
        type="color"
        value={currentColor}
        onChange={(e) => onChange(colorKey, e.target.value)}
        className="w-full h-10 rounded border-none bg-transparent cursor-pointer"
      />
      <div className="grid grid-cols-6 gap-2 mt-3">
        {['#4ade80', '#f59e0b', '#ef4444', '#8b5cf6', '#06b6d4', '#f97316', 
          '#10b981', '#3b82f6', '#e11d48', '#84cc16', '#f59e0b', '#6366f1'].map(color => (
          <button
            key={color}
            className="w-6 h-6 rounded border border-slate-500 hover:scale-110 transition-transform"
            style={{ backgroundColor: color }}
            onClick={() => onChange(colorKey, color)}
          />
        ))}
      </div>
    </div>
  );

  return (
    <div className="fixed inset-0 bg-gradient-to-br from-slate-950 via-slate-900 to-slate-800 text-white flex overflow-hidden m-0 p-0" style={{ margin: 0, padding: 0, width: '100vw', height: '100vh' }}>
      
      {/* Collapsible Sidebar */}
      <div className={`${sidebarCollapsed ? 'w-12' : 'w-80'} bg-slate-900/95 backdrop-blur-sm border-r border-slate-700/50 transition-all duration-300 flex flex-col shadow-2xl`}>
        
        {/* Sidebar Header */}
        <div className="p-4 border-b border-slate-700/50">
          <div className="flex items-center justify-between">
            {!sidebarCollapsed && (
              <div>
                <h1 className="text-lg font-bold bg-gradient-to-r from-blue-400 to-cyan-400 bg-clip-text text-transparent">
                  SEISMIC GRID (BETA)
                </h1>
                <p className="text-xs text-slate-400">Simulation Engine(Telesto)</p>
              </div>
            )}
            <button
              onClick={() => setSidebarCollapsed(!sidebarCollapsed)}
              className="p-2 hover:bg-slate-800 rounded-lg transition-colors"
            >
              {sidebarCollapsed ? <ChevronRight className="w-4 h-4" /> : <ChevronDown className="w-4 h-4" />}
            </button>
          </div>
        </div>

        {!sidebarCollapsed && (
          <div className="flex-1 overflow-y-auto custom-scrollbar">
            
            {/* Grid Management */}
            <div className="p-4 border-b border-slate-700/30">
              <h3 className="text-sm font-semibold mb-3 text-green-400 flex items-center">
                <Grid className="w-4 h-4 mr-2" />
                Active Grids ({grids.length})
              </h3>
              
              {grids.length === 0 && (
                <div className="text-xs text-slate-400 p-3 bg-slate-800/50 rounded border border-slate-600">
                  No grids created yet. Generate some demo data or upload CSV files to get started.
                </div>
              )}
              
              <div className="space-y-2 max-h-32 overflow-y-auto">
                {grids.map(grid => (
                  <div
                    key={grid.id}
                    className={`p-2 rounded border cursor-pointer transition-all ${
                      activeGridId === grid.id 
                        ? 'border-blue-500 bg-blue-500/10' 
                        : 'border-slate-600 hover:border-slate-500 hover:bg-slate-800/50'
                    } ${selectedGrids.has(grid.id) ? 'ring-1 ring-purple-500' : ''}`}
                    onClick={() => setActiveGridId(grid.id)}
                  >
                    <div className="flex items-center justify-between">
                      <div>
                        <div className="text-sm font-medium">{grid.name}</div>
                        <div className="text-xs text-slate-400">
                          {grid.pointCount.toLocaleString()} points
                          {grid.isCombined && (
                            <span className="ml-2 text-purple-400">• Merged</span>
                          )}
                        </div>
                      </div>
                      <div className="flex items-center space-x-1">
                        <input
                          type="checkbox"
                          checked={selectedGrids.has(grid.id)}
                          onChange={(e) => {
                            const newSet = new Set(selectedGrids);
                            if (e.target.checked) {
                              newSet.add(grid.id);
                            } else {
                              newSet.delete(grid.id);
                            }
                            setSelectedGrids(newSet);
                          }}
                          className="text-blue-500"
                          onClick={(e) => e.stopPropagation()}
                          title="Select for merging"
                        />
                        <button
                          onClick={(e) => {
                            e.stopPropagation();
                            setGrids(prev => prev.filter(g => g.id !== grid.id));
                            if (activeGridId === grid.id) setActiveGridId(null);
                          }}
                          className="text-red-400 hover:text-red-300 p-1"
                          title="Delete grid"
                        >
                          <Trash2 className="w-3 h-3" />
                        </button>
                      </div>
                    </div>
                  </div>
                ))}
              </div>
              
              {/* Merge Instructions */}
              {grids.length > 1 && selectedGrids.size === 0 && (
                <div className="mt-3 p-2 bg-blue-900/20 rounded border border-blue-700/30">
                  <div className="text-xs text-blue-300 font-medium mb-1">How to Merge Grids:</div>
                  <div className="text-xs text-slate-300">
                    1. Select 2+ grids using checkboxes<br/>
                    2. Check compatibility status<br/>
                    3. Click "Merge" to combine
                  </div>
                </div>
              )}
              
              {selectedGrids.size > 1 && (
                <div className="mt-3 p-3 bg-gradient-to-r from-purple-900/30 to-blue-900/30 rounded-lg border border-purple-500/30">
                  <div className="flex items-center justify-between mb-2">
                    <div className="text-sm font-medium text-purple-300">
                      Merge {selectedGrids.size} Grids
                    </div>
                    <div className="text-xs text-slate-400">
                      {canCombineGrids(Array.from(selectedGrids)).canCombine ? '✓' : '✗'}
                    </div>
                  </div>
                  
                  {/* Merge Direction Selector */}
                  <div className="mb-3">
                    <label className="block text-xs font-medium mb-2 text-slate-300">Merge Direction</label>
                    <div className="grid grid-cols-2 gap-2">
                      <button
                        onClick={() => setMergeDirection('vertical')}
                        className={`px-2 py-1 rounded text-xs transition-all ${
                          mergeDirection === 'vertical' 
                            ? 'bg-purple-600 text-white' 
                            : 'bg-slate-700 text-slate-300 hover:bg-slate-600'
                        }`}
                      >
                        ↕ Vertical Stack
                      </button>
                      <button
                        onClick={() => setMergeDirection('horizontal')}
                        className={`px-2 py-1 rounded text-xs transition-all ${
                          mergeDirection === 'horizontal' 
                            ? 'bg-purple-600 text-white' 
                            : 'bg-slate-700 text-slate-300 hover:bg-slate-600'
                        }`}
                      >
                        ↔ Horizontal
                      </button>
                    </div>
                  </div>
                  
                  <div className="text-xs text-slate-300 mb-3">
                    {canCombineGrids(Array.from(selectedGrids)).reason}
                    {canCombineGrids(Array.from(selectedGrids)).canCombine && (
                      <div className="mt-1 text-purple-300">
                        {mergeDirection === 'vertical' ? 'Stacking grids vertically (Z-axis)' : 'Arranging grids horizontally (X-axis)'}
                      </div>
                    )}
                  </div>
                  
                  <div className="grid grid-cols-2 gap-2">
                    <button
                      onClick={combineGrids}
                      disabled={!canCombineGrids(Array.from(selectedGrids)).canCombine}
                      className="bg-purple-600 hover:bg-purple-700 disabled:bg-slate-600 disabled:opacity-50 px-3 py-2 rounded text-xs flex items-center justify-center transition-all transform hover:scale-105 disabled:scale-100"
                    >
                      <Combine className="w-3 h-3 mr-1" />
                      Merge {mergeDirection === 'vertical' ? '↕' : '↔'}
                    </button>
                    
                    <button
                      onClick={() => setSelectedGrids(new Set())}
                      className="bg-slate-600 hover:bg-slate-700 px-3 py-2 rounded text-xs flex items-center justify-center transition-colors"
                    >
                      Clear
                    </button>
                  </div>
                  
                  {canCombineGrids(Array.from(selectedGrids)).canCombine && (
                    <div className="mt-2 p-2 bg-green-900/20 rounded border border-green-700/30">
                      <div className="text-xs text-green-300">
                        Ready to merge: {mergeDirection === 'vertical' 
                          ? `${selectedGrids.size * 50}m total depth` 
                          : 'Adjacent placement with 50m gaps'
                        }
                      </div>
                    </div>
                  )}
                </div>
              )}
            </div>

            {/* File Upload Section */}
            <div className="p-4 border-b border-slate-700/30">
              <h3 className="text-sm font-semibold mb-3 text-cyan-400 flex items-center">
                <Upload className="w-4 h-4 mr-2" />
                Data Import
              </h3>
              
              <div className="space-y-3">
                <div>
                  <label className="block text-xs font-medium mb-1 text-slate-300">Horizon Surfaces</label>
                  <input
                    type="file"
                    accept=".csv"
                    onChange={(e) => handleFileUpload(e, 'horizon')}
                    className="w-full text-xs bg-slate-800 border border-slate-600 rounded px-2 py-1 file:mr-2 file:py-1 file:px-2 file:rounded file:border-0 file:text-xs file:bg-blue-600 file:text-white hover:file:bg-blue-700 transition-colors"
                  />
                </div>
                
                <div>
                  <label className="block text-xs font-medium mb-1 text-slate-300">Fault Systems</label>
                  <input
                    type="file"
                    accept=".csv"
                    onChange={(e) => handleFileUpload(e, 'fault')}
                    className="w-full text-xs bg-slate-800 border border-slate-600 rounded px-2 py-1 file:mr-2 file:py-1 file:px-2 file:rounded file:border-0 file:text-xs file:bg-red-600 file:text-white hover:file:bg-red-700 transition-colors"
                  />
                </div>
                
                <div className="flex space-x-2">
                  <button
                    onClick={generateRealisticHorizons}
                    className="flex-1 bg-blue-600/80 hover:bg-blue-600 px-2 py-1 rounded text-xs flex items-center justify-center transition-colors"
                  >
                    <Layers className="w-3 h-3 mr-1" />
                    Demo Horizons
                  </button>
                  
                  <button
                    onClick={generateRealisticFaults}
                    className="flex-1 bg-red-600/80 hover:bg-red-600 px-2 py-1 rounded text-xs flex items-center justify-center transition-colors"
                  >
                    <Zap className="w-3 h-3 mr-1" />
                    Demo Faults
                  </button>
                </div>
              </div>
            </div>

            {/* Parameters Section */}
            <div className="p-4 border-b border-slate-700/30">
              <h3 className="text-sm font-semibold mb-3 text-orange-400 flex items-center">
                <Settings className="w-4 h-4 mr-2" />
                Grid Parameters
              </h3>
              
              <div className="space-y-3">
                <div>
                  <label className="block text-xs font-medium mb-1">Layers: {numLayers}</label>
                  <input
                    type="range"
                    min="1"
                    max="25"
                    value={numLayers}
                    onChange={(e) => setNumLayers(parseInt(e.target.value))}
                    className="w-full h-1 bg-slate-700 rounded-lg appearance-none cursor-pointer slider"
                  />
                </div>
                
                <div>
                  <label className="block text-xs font-medium mb-1">View Mode</label>
                  <select
                    value={viewMode}
                    onChange={(e) => setViewMode(e.target.value)}
                    className="w-full bg-slate-800 border border-slate-600 rounded px-2 py-1 text-xs focus:border-blue-500 transition-colors"
                  >
                    <option value="blocks">3D Blocks</option>
                    <option value="points">Point Cloud</option>
                    <option value="wireframe">Wireframe</option>
                  </select>
                </div>

                <div>
                  <label className="block text-xs font-medium mb-1">Color Scheme</label>
                  <select
                    value={colorScheme}
                    onChange={(e) => setColorScheme(e.target.value)}
                    className="w-full bg-slate-800 border border-slate-600 rounded px-2 py-1 text-xs focus:border-blue-500 transition-colors"
                  >
                    <option value="depth">Depth Based</option>
                    <option value="porosity">Porosity</option>
                    <option value="permeability">Permeability</option>
                  </select>
                </div>
                
                <div className="grid grid-cols-2 gap-2">
                  <label className="flex items-center text-xs">
                    <input
                      type="checkbox"
                      checked={showFaults}
                      onChange={(e) => setShowFaults(e.target.checked)}
                      className="mr-2 text-red-500"
                    />
                    Faults
                  </label>
                  
                  <label className="flex items-center text-xs">
                    <input
                      type="checkbox"
                      checked={showWells}
                      onChange={(e) => setShowWells(e.target.checked)}
                      className="mr-2 text-green-500"
                    />
                    Wells
                  </label>
                </div>
              </div>
            </div>

            {/* Color Customization */}
            <div className="p-4 border-b border-slate-700/30">
              <h3 className="text-sm font-semibold mb-3 text-purple-400 flex items-center">
                <Palette className="w-4 h-4 mr-2" />
                Color Customization
              </h3>
              
              <div className="grid grid-cols-2 gap-2">
                {Object.entries(pointColors).map(([key, color]) => (
                  <div key={key} className="relative">
                    <button
                      onClick={() => setShowColorPicker(showColorPicker === key ? null : key)}
                      className="w-full flex items-center space-x-2 p-2 bg-slate-800 hover:bg-slate-700 rounded border border-slate-600 transition-colors"
                    >
                      <div 
                        className="w-4 h-4 rounded border border-slate-500"
                        style={{ backgroundColor: color }}
                      />
                      <span className="text-xs capitalize">{key}</span>
                    </button>
                    
                    {showColorPicker === key && (
                      <div className="absolute top-full left-0 mt-1 z-10">
                        <ColorPicker
                          colorKey={key}
                          currentColor={color}
                          onChange={(key, newColor) => {
                            setPointColors(prev => ({ ...prev, [key]: newColor }));
                          }}
                          onClose={() => setShowColorPicker(null)}
                        />
                      </div>
                    )}
                  </div>
                ))}
              </div>
            </div>

            {/* Data Summary */}
            {activeGrid && (
              <div className="p-4 border-b border-slate-700/30">
                <h3 className="text-sm font-semibold mb-3 text-cyan-400 flex items-center">
                  <Info className="w-4 h-4 mr-2" />
                  Grid Statistics
                </h3>
                
                <div className="space-y-2 text-xs">
                  <div className="flex justify-between">
                    <span className="text-slate-400">Points:</span>
                    <span className="font-mono">{activeGrid.pointCount.toLocaleString()}</span>
                  </div>
                  <div className="flex justify-between">
                    <span className="text-slate-400">Volume:</span>
                    <span className="font-mono">{(activeGrid.totalVolume/1e6).toFixed(1)}M m³</span>
                  </div>
                  <div className="flex justify-between">
                    <span className="text-slate-400">Layers:</span>
                    <span className="font-mono">{activeGrid.layerCount}</span>
                  </div>
                  <div className="flex justify-between">
                    <span className="text-slate-400">Horizons:</span>
                    <span className="font-mono text-green-400">{horizonData.length}</span>
                  </div>
                  <div className="flex justify-between">
                    <span className="text-slate-400">Faults:</span>
                    <span className="font-mono text-red-400">{faultData.length}</span>
                  </div>
                  {activeGrid.isCombined && (
                    <div className="mt-3 p-3 bg-gradient-to-r from-purple-900/20 to-blue-900/20 rounded-lg border border-purple-500/30">
                      <div className="text-sm font-medium text-purple-300 mb-2">Merged Grid Analysis</div>
                      <div className="space-y-1 text-xs text-slate-300">
                        <div className="flex justify-between">
                          <span>Source Grids:</span>
                          <span className="font-mono">{activeGrid.sourceGrids?.length || 0}</span>
                        </div>
                        <div className="flex justify-between">
                          <span>Avg Porosity:</span>
                          <span className="font-mono">{(activeGrid.mergeStats?.avgPorosity * 100 || 0).toFixed(1)}%</span>
                        </div>
                        <div className="flex justify-between">
                          <span>Avg Permeability:</span>
                          <span className="font-mono">{(activeGrid.mergeStats?.avgPermeability || 0).toFixed(1)} mD</span>
                        </div>
                        <div className="flex justify-between">
                          <span>Fault Density:</span>
                          <span className="font-mono">{((activeGrid.mergeStats?.faultDensity || 0) * 100).toFixed(1)}%</span>
                        </div>
                        <div className="flex justify-between">
                          <span>Well Density:</span>
                          <span className="font-mono">{((activeGrid.mergeStats?.wellDensity || 0) * 100).toFixed(1)}%</span>
                        </div>
                      </div>
                      <div className="mt-2 text-xs text-slate-400">
                        Sources: {activeGrid.sourceGrids?.join(', ')}
                      </div>
                    </div>
                  )}
                </div>
              </div>
            )}

            {/* Action Buttons */}
            <div className="p-4">
              <div className="space-y-2">
                <button
                  onClick={generateGeologicalGrid}
                  disabled={isGenerating || horizonData.length < 2}
                  className="w-full bg-gradient-to-r from-green-600 to-emerald-600 hover:from-green-700 hover:to-emerald-700 disabled:from-slate-600 disabled:to-slate-600 px-3 py-2 rounded flex items-center justify-center transition-all transform hover:scale-105 disabled:scale-100"
                >
                  {isGenerating ? (
                    <>
                      <RefreshCw className="w-4 h-4 mr-2 animate-spin" />
                      Generating...
                    </>
                  ) : (
                    <>
                      <Play className="w-4 h-4 mr-2" />
                      Generate Grid
                    </>
                  )}
                </button>
                
                {activeGrid && (
                  <div className="grid grid-cols-2 gap-2">
                    <button
                      onClick={exportEnhancedGrid}
                      className="bg-orange-600 hover:bg-orange-700 px-3 py-2 rounded flex items-center justify-center text-xs transition-all transform hover:scale-105"
                    >
                      <Download className="w-3 h-3 mr-1" />
                      Export
                    </button>
                    
                    <button
                      onClick={() => {
                        const newGrid = { ...activeGrid, id: Date.now().toString(), name: `${activeGrid.name}_Copy` };
                        setGrids(prev => [...prev, newGrid]);
                      }}
                      className="bg-blue-600 hover:bg-blue-700 px-3 py-2 rounded flex items-center justify-center text-xs transition-all transform hover:scale-105"
                    >
                      <Copy className="w-3 h-3 mr-1" />
                      Clone
                    </button>
                  </div>
                )}
              </div>
            </div>
          </div>
        )}
      </div>

      {/* Main Visualization Area */}
      <div className="flex-1 flex flex-col">
        
        {/* Top Toolbar */}
        <div className="bg-slate-900/80 backdrop-blur-sm border-b border-slate-700/50 p-3">
          <div className="flex items-center justify-between">
            <div className="flex items-center space-x-4">
              <h2 className="text-lg font-semibold bg-gradient-to-r from-green-400 to-blue-400 bg-clip-text text-transparent">
                GRID VISUALISER
              </h2>
              {activeGrid && (
                <div className="px-3 py-1 bg-slate-800 rounded-full border border-slate-600">
                  <span className="text-xs text-slate-300">Active: </span>
                  <span className="text-xs font-medium text-blue-400">{activeGrid.name}</span>
                </div>
              )}
            </div>
            
            <div className="flex items-center space-x-2">
              {/* Camera Controls */}
              <div className="flex items-center space-x-2 bg-slate-800/50 rounded-lg px-3 py-1">
                <button
                  onClick={() => setCamera(prev => ({ ...prev, zoom: Math.min(8, prev.zoom * 1.2) }))}
                  className="p-1 hover:bg-slate-700 rounded transition-colors"
                  title="Zoom In"
                >
                  <ZoomIn className="w-4 h-4" />
                </button>
                
                <button
                  onClick={() => setCamera(prev => ({ ...prev, zoom: Math.max(0.1, prev.zoom * 0.8) }))}
                  className="p-1 hover:bg-slate-700 rounded transition-colors"
                  title="Zoom Out"
                >
                  <ZoomOut className="w-4 h-4" />
                </button>
                
                <button
                  onClick={() => setCamera({ rotX: -20, rotY: 45, rotZ: 0, zoom: 1, panX: 0, panY: 0 })}
                  className="p-1 hover:bg-slate-700 rounded transition-colors"
                  title="Reset View"
                >
                  <Home className="w-4 h-4" />
                </button>
              </div>
              
              <button
                onClick={() => setVisualization(!visualization)}
                className={`px-3 py-1 rounded transition-colors ${
                  visualization 
                    ? 'bg-blue-600 hover:bg-blue-700' 
                    : 'bg-slate-600 hover:bg-slate-700'
                }`}
              >
                {visualization ? <Eye className="w-4 h-4" /> : <EyeOff className="w-4 h-4" />}
              </button>
            </div>
          </div>
        </div>

        {/* 3D Canvas Area */}
        <div className="flex-1 relative">
          {visualization ? (
            <div className="h-full w-full relative">
              <canvas
                ref={canvasRef}
                className="w-full h-full cursor-move bg-gradient-to-br from-slate-900 to-slate-800"
                onMouseDown={handleMouseDown}
                onMouseMove={handleMouseMove}
                onMouseUp={handleMouseUp}
                onMouseLeave={handleMouseUp}
                onWheel={handleWheel}
                width={1920}
                height={1080}
                style={{ imageRendering: 'pixelated' }}
              />
              
              {/* Loading Overlay */}
              {isGenerating && (
                <div className="absolute inset-0 bg-slate-900/75 backdrop-blur-sm flex items-center justify-center">
                  <div className="text-center p-8 bg-slate-800/90 rounded-xl border border-slate-600">
                    <div className="w-16 h-16 border-4 border-green-500 border-t-transparent rounded-full animate-spin mx-auto mb-4"></div>
                    <div className="text-lg font-medium text-green-400 mb-2">Generating Geological Grid</div>
                    <div className="text-sm text-slate-300">Processing geological data...</div>
                  </div>
                </div>
              )}
              
              {/* Interactive Legend */}
              {activeGrid && (
                <div className="absolute top-4 left-4 bg-slate-800/90 backdrop-blur-sm rounded-xl p-4 border border-slate-600/50 shadow-2xl">
                  <div className="font-semibold mb-3 text-cyan-400">Legend</div>
                  <div className="space-y-2 text-sm">
                    <div className="flex items-center">
                      <div className="w-4 h-4 rounded mr-3 border border-slate-500" style={{ backgroundColor: pointColors.shallow }}></div>
                      <span>Shallow Layers</span>
                    </div>
                    <div className="flex items-center">
                      <div className="w-4 h-4 rounded mr-3 border border-slate-500" style={{ backgroundColor: pointColors.deep }}></div>
                      <span>Deep Layers</span>
                    </div>
                    {showFaults && (
                      <div className="flex items-center">
                        <div className="w-4 h-4 rounded mr-3 border border-slate-500" style={{ backgroundColor: pointColors.fault }}></div>
                        <span>Fault Zones</span>
                      </div>
                    )}
                    {showWells && (
                      <div className="flex items-center">
                        <div className="w-4 h-4 rounded mr-3 border border-slate-500" style={{ backgroundColor: pointColors.well }}></div>
                        <span>Well Locations</span>
                      </div>
                    )}
                  </div>
                </div>
              )}
              
              {/* Control Instructions */}
              <div className="absolute bottom-4 left-4 bg-slate-800/90 backdrop-blur-sm rounded-xl p-3 border border-slate-600/50 text-xs">
                <div className="space-y-1 text-slate-300">
                  <div className="flex items-center">
                    <Move3D className="w-3 h-3 mr-2 text-blue-400" />
                    <span>Drag to rotate • Shift+drag to pan • Scroll to zoom</span>
                  </div>
                  <div className="flex items-center">
                    <RotateCcw className="w-3 h-3 mr-2 text-green-400" />
                    <span>Click gizmo for direct axis control</span>
                  </div>
                </div>
              </div>
              
              {/* Performance Stats */}
              {activeGrid && (
                <div className="absolute bottom-4 right-4 bg-slate-800/90 backdrop-blur-sm rounded-xl p-3 border border-slate-600/50 text-xs">
                  <div className="text-slate-300 space-y-1">
                    <div>Rendering: {Math.min(activeGrid.points.length, 10000).toLocaleString()} points</div>
                    <div>View: {viewMode} • Zoom: {camera.zoom.toFixed(1)}x</div>
                    <div>Rotation: {camera.rotX.toFixed(0)}°, {camera.rotY.toFixed(0)}°</div>
                  </div>
                </div>
              )}
            </div>
          ) : (
            <div className="h-full flex items-center justify-center bg-gradient-to-br from-slate-900 to-slate-800">
              <div className="text-center p-12 bg-slate-800/50 backdrop-blur-sm rounded-2xl border border-slate-600/50">
                <Eye className="w-16 h-16 mx-auto mb-4 text-slate-500" />
                <h3 className="text-xl font-semibold text-slate-300 mb-2">3D Visualization Disabled</h3>
                <p className="text-slate-400 mb-6">Enable visualization to see your geological grids in 3D</p>
                <button
                  onClick={() => setVisualization(true)}
                  className="bg-blue-600 hover:bg-blue-700 px-6 py-3 rounded-lg flex items-center mx-auto transition-colors"
                >
                  <Eye className="w-5 h-5 mr-2" />
                  Enable Visualization
                </button>
              </div>
            </div>
          )}
        </div>

        {/* Bottom Status Bar */}
        <div className="bg-slate-900/90 backdrop-blur-sm border-t border-slate-700/50 px-4 py-2">
          <div className="flex items-center justify-between text-sm">
            <div className="flex items-center space-x-6">
              <div className="text-slate-400">
                Status: {isGenerating ? 'Generating...' : activeGrid ? 'Ready' : 'No active grid'}
              </div>
              {activeGrid && (
                <div className="text-slate-400">
                  Created: {activeGrid.timestamp.toLocaleDateString()} {activeGrid.timestamp.toLocaleTimeString()}
                </div>
              )}
            </div>
            
            <div className="flex items-center space-x-4 text-slate-400">
              <div>Grids: {grids.length}</div>
              <div>Horizons: {horizonData.length}</div>
              <div>Faults: {faultData.length}</div>
              {selectedGrids.size > 0 && (
                <div className="text-purple-400">Selected: {selectedGrids.size}</div>
              )}
            </div>
          </div>
        </div>
      </div>

      {/* Global Loading Overlay */}
      {isGenerating && (
        <div className="fixed inset-0 bg-black/50 backdrop-blur-sm z-50 flex items-center justify-center">
          <div className="bg-slate-800 rounded-2xl p-8 border border-slate-600 shadow-2xl">
            <div className="flex items-center space-x-4">
              <div className="w-12 h-12 border-4 border-green-500 border-t-transparent rounded-full animate-spin"></div>
              <div>
                <div className="text-lg font-medium text-green-400">Processing Geological Data</div>
                <div className="text-sm text-slate-300">Generating 3D grid structure...</div>
              </div>
            </div>
          </div>
        </div>
      )}

      {/* Custom Styles */}
      <style jsx global>{`
        * {
          margin: 0;
          padding: 0;
          box-sizing: border-box;
        }
        
        html, body {
          margin: 0 !important;
          padding: 0 !important;
          width: 100% !important;
          height: 100% !important;
          overflow: hidden !important;
        }
        
        #__next, [data-reactroot] {
          width: 100% !important;
          height: 100% !important;
          margin: 0 !important;
          padding: 0 !important;
        }
        
        .custom-scrollbar::-webkit-scrollbar {
          width: 6px;
        }
        .custom-scrollbar::-webkit-scrollbar-track {
          background: rgba(51, 65, 85, 0.3);
          border-radius: 3px;
        }
        .custom-scrollbar::-webkit-scrollbar-thumb {
          background: rgba(148, 163, 184, 0.5);
          border-radius: 3px;
        }
        .custom-scrollbar::-webkit-scrollbar-thumb:hover {
          background: rgba(148, 163, 184, 0.7);
        }
        
        .slider::-webkit-slider-thumb {
          appearance: none;
          height: 16px;
          width: 16px;
          border-radius: 50%;
          background: #3b82f6;
          cursor: pointer;
          border: 2px solid #1e293b;
        }
        
        .slider::-moz-range-thumb {
          height: 16px;
          width: 16px;
          border-radius: 50%;
          background: #3b82f6;
          cursor: pointer;
          border: 2px solid #1e293b;
        }
        
        @keyframes pulse-glow {
          0%, 100% { box-shadow: 0 0 5px rgba(59, 130, 246, 0.5); }
          50% { box-shadow: 0 0 20px rgba(59, 130, 246, 0.8); }
        }
        
        .pulse-glow {
          animation: pulse-glow 2s infinite;
        }
        
        @keyframes merge-highlight {
          0%, 100% { 
            border-color: rgba(147, 51, 234, 0.3);
            background: rgba(147, 51, 234, 0.1);
          }
          50% { 
            border-color: rgba(147, 51, 234, 0.6);
            background: rgba(147, 51, 234, 0.2);
          }
        }
        
        .merge-ready {
          animation: merge-highlight 2s infinite;
        }
      `}</style>
    </div>
  );
};

export default Geological3DGridTool;<|MERGE_RESOLUTION|>--- conflicted
+++ resolved
@@ -2,14 +2,9 @@
 import { Upload, Download, Play, Settings, Eye, EyeOff, RotateCw, Zap, FileText, Layers, Box, Grid, Info, Plus, Minus, ChevronDown, ChevronRight, Palette, Combine, Move3D, RotateCcw, ZoomIn, ZoomOut, Home, Save, Trash2, Copy, RefreshCw } from 'lucide-react';
 
 const Geological3DGridTool = () => {
-<<<<<<< HEAD
-  console.log('Geological3DGridTool component starting...');
-  
-=======
   const [grids, setGrids] = useState([]);
   const [activeGridId, setActiveGridId] = useState(null);
   const [sidebarCollapsed, setSidebarCollapsed] = useState(false);
->>>>>>> 7fa1b4e7
   const [horizonData, setHorizonData] = useState([]);
   const [faultData, setFaultData] = useState([]);
   const [numLayers, setNumLayers] = useState(5);
@@ -45,20 +40,6 @@
   const [selectedGrids, setSelectedGrids] = useState(new Set());
   const [mergeDirection, setMergeDirection] = useState('vertical'); // 'vertical', 'horizontal'
 
-<<<<<<< HEAD
-  console.log('State initialized, setting up component...');
-
-  // File upload handlers
-  const parseCSVData = (csvText, type) => {
-    const lines = csvText.trim().split('\n');
-    const headers = lines[0].toLowerCase().split(',').map(h => h.trim());
-    const points = [];
-    
-    for (let i = 1; i < lines.length; i++) {
-      const values = lines[i].split(',').map(v => v.trim());
-      if (values.length >= 3) {
-        const point = {};
-=======
   // Get current active grid
   const activeGrid = useMemo(() => {
     return grids.find(g => g.id === activeGridId);
@@ -76,7 +57,6 @@
       for (let i = 1; i < lines.length; i++) {
         const values = lines[i].split(',').map(v => v.trim());
         if (values.length < 3) continue;
->>>>>>> 7fa1b4e7
         
         const point = {};
         headers.forEach((header, idx) => {
